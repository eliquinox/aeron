--- conflicted
+++ resolved
@@ -78,12 +78,7 @@
     }
 
     dependencies {
-<<<<<<< HEAD
-        testCompile 'org.hamcrest:hamcrest-all:1.3', 'junit:junit:4.11', 'org.mockito:mockito-all:1.9.5'
-
-=======
         testCompile 'org.hamcrest:hamcrest-all:1.3', 'junit:junit:4.12', 'org.mockito:mockito-all:1.10.19'
->>>>>>> 1e199778
     }
 
     checkstyle {
@@ -195,11 +190,7 @@
     apply plugin: 'shadow'
 
     dependencies {
-<<<<<<< HEAD
-        compile project(':aeron-client'), project(':aeron-driver'), project(':aeron-tools'), 'org.hdrhistogram:HdrHistogram:1.2.1'
-=======
-        compile project(':aeron-client'), project(':aeron-driver'), 'org.hdrhistogram:HdrHistogram:2.1.4'
->>>>>>> 1e199778
+        compile project(':aeron-client'), project(':aeron-driver'), project(':aeron-tools'), 'org.hdrhistogram:HdrHistogram:2.1.4'
     }
 
     shadow {
